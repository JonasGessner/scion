--- conflicted
+++ resolved
@@ -37,13 +37,8 @@
 
 // Conn describes the API for an underlay socket
 type Conn interface {
-<<<<<<< HEAD
-	Read([]byte) (int, *ReadMeta, error)
-	// ReadBatch(Messages, []ReadMeta) (int, error)
-=======
 	ReadFrom([]byte) (int, *net.UDPAddr, error)
-	ReadBatch(Messages) (int, error)
->>>>>>> 919619bc
+	// ReadBatch(Messages) (int, error)
 	Write([]byte) (int, error)
 	WriteTo([]byte, *net.UDPAddr) (int, error)
 	WriteBatch(Messages) (int, error)
@@ -93,33 +88,12 @@
 	return cc, nil
 }
 
-<<<<<<< HEAD
-// ReadBatch reads up to len(msgs) packets, and stores them in msgs, with their
-// corresponding ReadMeta in metas. It returns the number of packets read, and an error if any.
-// func (c *connUDPIPv4) ReadBatch(msgs Messages, metas []ReadMeta) (int, error) {
-// 	for i := range metas {
-// 		metas[i].reset()
-// 	}
+// // ReadBatch reads up to len(msgs) packets, and stores them in msgs.
+// // It returns the number of packets read, and an error if any.
+// func (c *connUDPIPv4) ReadBatch(msgs Messages) (int, error) {
 // 	n, err := c.pconn.ReadBatch(msgs, syscall.MSG_WAITFORONE)
-// 	readTime := time.Now()
-// 	for i := 0; i < n; i++ {
-// 		msg := msgs[i]
-// 		meta := &metas[i]
-// 		if msg.NN > 0 {
-// 			c.handleCmsg(msg.OOB[:msg.NN], meta, readTime)
-// 		}
-// 		meta.setSrc(c.Remote, msg.Addr.(*net.UDPAddr), underlay.UDPIPv4)
-// 	}
 // 	return n, err
 // }
-=======
-// ReadBatch reads up to len(msgs) packets, and stores them in msgs.
-// It returns the number of packets read, and an error if any.
-func (c *connUDPIPv4) ReadBatch(msgs Messages) (int, error) {
-	n, err := c.pconn.ReadBatch(msgs, syscall.MSG_WAITFORONE)
-	return n, err
-}
->>>>>>> 919619bc
 
 func (c *connUDPIPv4) WriteBatch(msgs Messages) (int, error) {
 	return c.pconn.WriteBatch(msgs, 0)
@@ -152,33 +126,12 @@
 	return cc, nil
 }
 
-<<<<<<< HEAD
-// ReadBatch reads up to len(msgs) packets, and stores them in msgs, with their
-// corresponding ReadMeta in metas. It returns the number of packets read, and an error if any.
-// func (c *connUDPIPv6) ReadBatch(msgs Messages, metas []ReadMeta) (int, error) {
-// 	for i := range metas {
-// 		metas[i].reset()
-// 	}
+// // ReadBatch reads up to len(msgs) packets, and stores them in msgs.
+// // It returns the number of packets read, and an error if any.
+// func (c *connUDPIPv6) ReadBatch(msgs Messages) (int, error) {
 // 	n, err := c.pconn.ReadBatch(msgs, syscall.MSG_WAITFORONE)
-// 	readTime := time.Now()
-// 	for i := 0; i < n; i++ {
-// 		msg := msgs[i]
-// 		meta := &metas[i]
-// 		if msg.NN > 0 {
-// 			c.handleCmsg(msg.OOB[:msg.NN], meta, readTime)
-// 		}
-// 		meta.setSrc(c.Remote, msg.Addr.(*net.UDPAddr), underlay.UDPIPv6)
-// 	}
 // 	return n, err
 // }
-=======
-// ReadBatch reads up to len(msgs) packets, and stores them in msgs.
-// It returns the number of packets read, and an error if any.
-func (c *connUDPIPv6) ReadBatch(msgs Messages) (int, error) {
-	n, err := c.pconn.ReadBatch(msgs, syscall.MSG_WAITFORONE)
-	return n, err
-}
->>>>>>> 919619bc
 
 func (c *connUDPIPv6) WriteBatch(msgs Messages) (int, error) {
 	return c.pconn.WriteBatch(msgs, 0)
@@ -221,18 +174,6 @@
 				"network", network, "listen", laddr, "remote", raddr)
 		}
 	}
-<<<<<<< HEAD
-	// Set reporting socket options
-	// if err := sockctrl.SetsockoptInt(c, syscall.SOL_SOCKET, syscall.SO_RXQ_OVFL, 1); err != nil {
-	// 	return serrors.WrapStr("Error setting SO_RXQ_OVFL socket option", err,
-	// 		"listen", laddr, "remote", raddr)
-	// }
-	// if err := sockctrl.SetsockoptInt(c, syscall.SOL_SOCKET, syscall.SO_TIMESTAMPNS, 1); err != nil {
-	// 	return serrors.WrapStr("Error setting SO_TIMESTAMPNS socket option", err,
-	// 		"listen", laddr, "remote", raddr)
-	// }
-=======
->>>>>>> 919619bc
 	// Set and confirm receive buffer size
 	before, err := sockctrl.GetsockoptInt(c, syscall.SOL_SOCKET, syscall.SO_RCVBUF)
 	if err != nil {
@@ -260,62 +201,8 @@
 	return nil
 }
 
-<<<<<<< HEAD
-func (c *connUDPBase) Read(b []byte) (int, *ReadMeta, error) {
-	c.readMeta.reset()
-	n, oobn, _, src, err := c.conn.ReadMsgUDP(b, c.oob)
-	readTime := time.Now()
-	if oobn > 0 {
-		c.handleCmsg(c.oob[:oobn], &c.readMeta, readTime)
-	}
-	if c.Remote != nil {
-		c.readMeta.Src = c.Remote
-	} else if src != nil {
-		c.readMeta.Src = &net.UDPAddr{
-			IP:   src.IP,
-			Port: src.Port,
-			Zone: src.Zone,
-		}
-	}
-	return n, &c.readMeta, err
-}
-
-func (c *connUDPBase) handleCmsg(oob []byte, meta *ReadMeta, readTime time.Time) {
-	// Based on https://github.com/golang/go/blob/release-branch.go1.8/src/syscall/sockcmsg_unix.go#L49
-	// and modified to remove most allocations.
-	sizeofCmsgHdr := syscall.CmsgLen(0)
-	for sizeofCmsgHdr <= len(oob) {
-		hdr := (*syscall.Cmsghdr)(unsafe.Pointer(&oob[0]))
-		if hdr.Len < syscall.SizeofCmsghdr {
-			log.Error("Cmsg from ReadMsgUDP has corrupted header length", "listen", c.Listen,
-				"remote", c.Remote, "min", syscall.SizeofCmsghdr, "actual", hdr.Len)
-			return
-		}
-		if uint64(hdr.Len) > uint64(len(oob)) {
-			log.Error("Cmsg from ReadMsgUDP longer than remaining buffer",
-				"listen", c.Listen, "remote", c.Remote, "max", len(oob), "actual", hdr.Len)
-			return
-		}
-		// switch {
-		// case hdr.Level == syscall.SOL_SOCKET && hdr.Type == syscall.SO_RXQ_OVFL:
-		// 	meta.RcvOvfl = *(*uint32)(unsafe.Pointer(&oob[sizeofCmsgHdr]))
-		// case hdr.Level == syscall.SOL_SOCKET && hdr.Type == syscall.SO_TIMESTAMPNS:
-		// 	tv := *(*syscall.Timespec)(unsafe.Pointer(&oob[sizeofCmsgHdr]))
-		// 	meta.Recvd = time.Unix(int64(tv.Sec), int64(tv.Nsec))
-		// 	meta.ReadDelay = readTime.Sub(meta.Recvd)
-		// 	// Guard against leap-seconds.
-		// 	if meta.ReadDelay < 0 {
-		// 		meta.ReadDelay = 0
-		// 	}
-		// }
-		// What we actually want is the padded length of the cmsg, but CmsgLen
-		// adds a CmsgHdr length to the result, so we subtract that.
-		oob = oob[syscall.CmsgLen(int(hdr.Len))-sizeofCmsgHdr:]
-	}
-=======
 func (c *connUDPBase) ReadFrom(b []byte) (int, *net.UDPAddr, error) {
 	return c.conn.ReadFromUDP(b)
->>>>>>> 919619bc
 }
 
 func (c *connUDPBase) Write(b []byte) (int, error) {
